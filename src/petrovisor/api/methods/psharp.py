from typing import (
    Optional,
    Union,
    List,
    Dict,
)

import pandas as pd

from petrovisor.api.utils.helper import ApiHelper
<<<<<<< HEAD
from petrovisor.api.protocols.protocols import (
    SupportsRequests,
    SupportsSignalsRequests,
    SupportsDataFrames,
    SupportsPsharpRequests,
)
=======

from petrovisor.api.protocols.protocols import SupportsRequests
from petrovisor.api.protocols.protocols import SupportsSignalsRequests
from petrovisor.api.protocols.protocols import SupportsDataFrames
from petrovisor.api.protocols.protocols import SupportsPsharpRequests
from petrovisor.api.protocols.protocols import SupportsItemRequests
>>>>>>> dceb2ea8


# P# API class
class PsharpMixin(SupportsDataFrames, SupportsPsharpRequests, SupportsSignalsRequests, SupportsItemRequests, SupportsRequests):
    """
    P# API class
    """

    # get P# script names
    def get_psharp_script_names(self, **kwargs) -> List[str]:
        """
        Get P# script names
        """
        return self.get_item_names('PSharpScript', **kwargs)

    # get P# script
    def get_psharp_script(self, name: str, **kwargs) -> Dict:
        """
        Get P# script

        Parameters
        ----------
        name : str
            P# script name
        """
        return self.get(f'PSharpScripts/{self.encode(name)}', **kwargs)

    # get P# script content
    def get_psharp_script_content(self, script: Union[str, Dict], **kwargs) -> str:
        """
        Get P# script content

        Parameters
        ----------
        script : str, dict
            P# script object or P# script name
        """
        # get P# script content
        if isinstance(script, str):
            script_content = script
            # check is script is the name of P# script
            script_names = self.get_psharp_script_names(**kwargs)
            script = self.get_psharp_script(script, **kwargs) if script in script_names else None
        else:
            script_content = None
        if script is None and script_content:
            pass
        elif 'Content' in script:
            script_content = script['Content']
        else:
            raise ValueError(f"PetroVisor::get_psharp_script_content(): "
                             f"couldn't get content of P# script '{script}'.")
        return script_content

    # parse P# script
    def parse_psharp_script(self,
                            script: Union[str, Dict],
                            options: Optional[Dict] = None,
                            **kwargs) -> Dict:
        """
        Parse P# script

        Parameters
        ----------
        script : str, dict
            P# script object or P# script name
        options : dict, default None
            P# script parse options
        """
        # get P# script content
        script_content = self.get_psharp_script_content(script, **kwargs)
        # define options
        if not options:
            options = {
                'TreatScriptContentAsScriptName': False,
                'NoMissedObjects': True
            }
            options = ApiHelper.update_dict(options, **kwargs)
        return self.post('Parsing/Parsed', data={'ScriptContent': script_content, 'Options': options}, **kwargs)

    # get P# script table names
    def get_psharp_script_table_names(self,
                                      script: Union[str, Dict],
                                      options: Optional[Dict] = None,
                                      **kwargs) -> List[str]:
        """
        Get P# script table names

        Parameters
        ----------
        script : str, dict
            P# script object or P# script name
        options : dict, default None
            P# script parse options
        """
        if isinstance(script, str) or 'TableCalculations' not in script:
            psharp_script_parsed = self.parse_psharp_script(script, options=options, **kwargs)
        else:
            psharp_script_parsed = script
        if 'TableCalculations' in psharp_script_parsed:
            table_names = [t['Name'] for t in psharp_script_parsed['TableCalculations']]
        else:
            table_names = []
        return table_names

    # get P# script tables, columns and signals
    def get_psharp_script_columns_and_signals(self,
                                              script: Union[str, Dict],
                                              options: Optional[Dict] = None,
                                              **kwargs) -> Dict:
        """
        Get P# script columns and signals

        Parameters
        ----------
        script : str, dict
            P# script object or P# script name
        options : dict, default None
            P# script parse options
        """
        if isinstance(script, str) or 'TableCalculations' not in script:
            psharp_script_parsed = self.parse_psharp_script(script, options=options, **kwargs)
        else:
            psharp_script_parsed = script
        # get psharp script signals
        table_signals = {}
        if 'TableCalculations' in psharp_script_parsed:
            for t in psharp_script_parsed['TableCalculations']:
                table_name = t['Name']
                table_columns = t['Columns']
                table_signals[table_name] = {}
                for col in table_columns:
                    col_name = col['Name']
                    unit_name = col['Unit']['Name']
                    # full_column_name = col_name + ' ' + '[' + unit_name + ']'
                    col_formula = col['Formula']
                    col_signal = col_formula.split('"')
                    signal_name = col_signal[1] if len(col_signal) > 1 else ''
                    signal_unit_name = col_signal[3] if len(col_signal) > 3 else ' '
                    # table_signals[table_name][full_column_name] = {'Signal': signal_name, 'Unit': signal_unit_name}
                    table_signals[table_name][col_name] = {
                        'Unit': unit_name,
                        'Signal': signal_name,
                        'SignalUnit': signal_unit_name
                    }
        return table_signals

    # load P# table
    def load_psharp_table(self,
                          script_name: str,
                          table: Optional[str] = None,
                          dropna: bool = True,
                          with_entity_column: bool = True,
                          groupby_entity: bool = False,
                          load_full_table_info: bool = False,
                          **kwargs) -> Optional[Union[pd.DataFrame, List[pd.DataFrame], Dict[str, pd.DataFrame]]]:
        """
        Load P# table and return DataFrame

        Parameters
        ----------
        script_name : str
            P# script name
        table : str, default None
            Table name or id. 0 is first table, -1 is last table.
            If None, all tables will be loaded and dictionary with table name as key will be returned
        dropna : bool, default True
            Whether rows filled with NaNs should be dropped
        with_entity_column : bool, default True
            Load table with 'Entity' column, otherwise columns will be named as "EntityName : ColumnName"
        groupby_entity : bool, default False
            Return dictionary of DataFrames grouped by entity name
        load_full_table_info : bool, default False
            Load table using api call with full table content
        """

        # get available table names
        table_names = self.get_psharp_script_table_names(script_name, **kwargs)

        # get table name
        if table is None:
            table_name = None
        elif isinstance(table, str):
            table_name = table
            if table_name not in table_names:
                return None
        else:
            # get table id
            try:
                table_id = int(table)
            except BaseException:
                raise ValueError(f"PetroVisor::load_table_from_psharp(): "
                                 f"{table} should be either 'string'(table name), 'integer'(table id) "
                                 f"or 'None'(all tables) !")
            # return None if table id is out of range
            num_tables = len(table_names)
            if table_id >= num_tables or (num_tables + table_id) < 0:
                raise ValueError(f"PetroVisor::load_table_from_psharp(): "
                                 f"table id '{table}' is out of range. "
                                 f"There are {num_tables} tables in current P# script!")
            # get table name
            table_name = table_names[table_id]

        # read single table from P# script
        if table_name and dropna:
            if with_entity_column:
                psharp_table = self.get(f'PSharpScripts/{self.encode(script_name)}/ExecuteAsBITable',
                                        query={'Table': table_name}, **kwargs)
            else:
                psharp_table = self.get(f'PSharpScripts/{self.encode(script_name)}/ExecuteAsTable',
                                        query={'Table': table_name}, **kwargs)
            if psharp_table is not None:
                return self.convert_psharp_table_to_dataframe(psharp_table,
                                                              with_entity_column=with_entity_column,
                                                              groupby_entity=groupby_entity,
                                                              dropna=dropna,
                                                              **kwargs)
        else:
            psharp_table = None

        # read multiple tables from P# script
        # if with_entity_column:
        #     psharp_tables = [self.get(f'PSharpScripts/{script_name}/ExecuteAsBITable',
        #                               query={'Table': table_name}, **kwargs)
        #                      for table_name in table_names]
        # else:
        #     psharp_tables = [self.get(f'PSharpScripts/{script_name}/ExecuteAsTable',
        #                               query={'Table': table_name}, **kwargs)
        #                      for table_name in table_names]
        script_content = self.get_psharp_script_content(script_name, **kwargs)
        if load_full_table_info:
            psharp_tables = self.post('PSharpScripts/ExecuteScript',
                                      data={'ScriptContent': script_content}, **kwargs)
        else:
            psharp_tables = self.post('PSharpScripts/Execute',
                                      data={'ScriptContent': script_content}, **kwargs)

        # return single table
        if table_name:
            return self.convert_psharp_table_to_dataframe(psharp_tables[table_names.index(table_name)],
                                                          with_entity_column=with_entity_column,
                                                          groupby_entity=groupby_entity,
                                                          dropna=dropna,
                                                          **kwargs)
        # return multiple tables
        return {
            table_name: self.convert_psharp_table_to_dataframe(t,
                                                               with_entity_column=with_entity_column,
                                                               groupby_entity=groupby_entity,
                                                               dropna=dropna,
                                                               **kwargs)
            for table_name, t in zip(table_names, psharp_tables)
        }

    # save data from table to PetroVisor
    def save_table_data(self,
                        df: pd.DataFrame,
                        delimiter: str = '\t',
                        signals: Optional[Dict] = None,
                        chunksize: int = 10000,
                        only_existing_entities: bool = True,
                        entity_type: str = '',
                        entities: Optional[Dict] = None,
                        **kwargs) -> None:
        """
        Save DataFrame data to corresponding signals

        Parameters
        ----------
        df : DataFrame, str
            Table or filename. Table should contain necessary columns 'Entity', 'Date' or 'Depth',
            depending on the type of the present signals.
        delimiter : str, default '\t'
            Delimiter used while reading table from file
        signals : dict, default None
            Dictionary map from 'table column name' to 'workspace signal name'
        chunksize : int, default 10000
            Save data by splitting it into several chunks of specified size and performing separate requests
        entities : dict, default None
            Dictionary map from 'table entity name' to 'workspace entity name'
        only_existing_entities : bool, default True
            Save data only if entity exist in workspace
        entity_type : str, default None
            Save data only for specified entity type
        """
        # read table
        if isinstance(df, str):
            ext = ApiHelper.get_file_extension(df, **kwargs)
            if ext.lower() in ['.xlsx', '.xls']:
                df = pd.read_excel(df)
            else:  # elif(ext.lower() in ['.csv']):
                df = pd.read_csv(df, delimiter=delimiter)
        if df is not None:
            if chunksize and (df.shape[0] > chunksize):
                for start in range(0, df.shape[0], chunksize):
                    end = min(start + chunksize, df.shape[0])
                    self.save_table_data(df[start:end], delimiter=delimiter, signals=signals, chunksize=chunksize,
                                         only_existing_entities=only_existing_entities, entity_type=entity_type,
                                         entities=entities, **kwargs)
                return None
            # get PetroVisor data from DataFrame
            data_to_save = self.get_signal_data_from_dataframe(df, signals=signals,
                                                               only_existing_entities=only_existing_entities,
                                                               entity_type=entity_type, entities=entities, **kwargs)
            # save data
            for data_type, data in data_to_save.items():
                if data:
                    self.post(f'{self.get_signal_type_route(data_type)}/Save', data=data, **kwargs)
        return None<|MERGE_RESOLUTION|>--- conflicted
+++ resolved
@@ -8,21 +8,13 @@
 import pandas as pd
 
 from petrovisor.api.utils.helper import ApiHelper
-<<<<<<< HEAD
 from petrovisor.api.protocols.protocols import (
     SupportsRequests,
     SupportsSignalsRequests,
     SupportsDataFrames,
     SupportsPsharpRequests,
+    SupportsItemRequests,
 )
-=======
-
-from petrovisor.api.protocols.protocols import SupportsRequests
-from petrovisor.api.protocols.protocols import SupportsSignalsRequests
-from petrovisor.api.protocols.protocols import SupportsDataFrames
-from petrovisor.api.protocols.protocols import SupportsPsharpRequests
-from petrovisor.api.protocols.protocols import SupportsItemRequests
->>>>>>> dceb2ea8
 
 
 # P# API class
