from typing import (
    Any,
    Optional,
    Union,
    Dict,
)
import warnings

from petrovisor.api.utils.helper import ApiHelper
from petrovisor.api.dtypes.items import ItemType
from petrovisor.api.protocols.protocols import (
    SupportsRequests,
    SupportsItemRequests,
    SupportsSignalsRequests,
    SupportsDataFrames,
)


# Pivot Table API calls
class PivotTableMixin(SupportsDataFrames, SupportsSignalsRequests, SupportsItemRequests, SupportsRequests):
    """
    Pivot Table API calls
    """

    # load pivot table data
    def load_pivot_table_data(self,
                              name: str,
                              entity_set: Optional[Union[str, Dict]] = None,
                              scope: Optional[Union[str, Dict]] = None,
                              num_rows: Optional[int] = 0,
                              generate: bool = False,
                              groupby_entity: bool = False,
                              **kwargs) -> Any:
        """
        Load pivot table and return DataFrame

        Parameters
        ----------
        name : str
            Pivot table name
        entity_set : str, dict, default None
            EntitySet object or EntitySet name. If None, the EntitySet from PivotTable definition is used.
        scope : str, dict, default None
            Scope object or Scope name. If None, the Scope from PivotTable definition is used.
        num_rows : int, default 0
            Number of rows to load
        generate : bool, default False
            Generate pivot table, otherwise load saved
        groupby_entity : bool, default False
            Return dictionary of DataFrames grouped by entity name
        """
        route = self.get_item_route(ItemType.PivotTable)
        if generate or entity_set or scope:
            options = {}
            if entity_set:
                entity_set_name = ApiHelper.get_object_name(entity_set, **kwargs)
                options['OverrideEntitySet'] = self.get_item(ItemType.EntitySet, entity_set_name, **kwargs)
            if scope:
                scope_name = ApiHelper.get_object_name(scope, **kwargs)
                options['OverrideScope'] = self.get_item(ItemType.Scope, scope_name, **kwargs)
            if options:
                pivot_table_data = self.get(f'{route}/{self.encode(name)}/Generated/Options', data=options, **kwargs)
            else:
                pivot_table_data = self.get(f'{route}/{self.encode(name)}/Generated', **kwargs)
        else:
            pivot_table_data = self.get(f'{route}/{self.encode(name)}/Saved',
                                        query={
                                            'RowCount': self.get_json_valid_value(num_rows, 'numeric')
                                        },
                                        **kwargs)
        if pivot_table_data:
            return self.convert_pivot_table_to_dataframe(pivot_table_data, groupby_entity=groupby_entity, **kwargs)

        warnings.warn(f"PetroVisor::load_pivot_table_data(): "
                      f"Pivot table '{name}' might be not saved, please try to generate data instead.",
                      RuntimeWarning, stacklevel=1)

        return None

    # save pivot table data
    def save_pivot_table_data(self,
                              name: str,
                              entity_set: Optional[str] = None,
                              scope: Optional[str] = None,
                              **kwargs) -> Any:
        """
        Save pivot table data

        Parameters
        ----------
        name : str
            Pivot table name
        entity_set : str, dict, default None
            EntitySet object or EntitySet name. If None, the EntitySet from PivotTable definition is used.
        scope : str, dict, default None
            Scope object or Scope name. If None, the Scope from PivotTable definition is used.
        """
        route = self.get_item_route(ItemType.PivotTable)
        options = {}
        if entity_set:
            entity_set_name = ApiHelper.get_object_name(entity_set, **kwargs)
            options['OverrideEntitySet'] = self.get_item(ItemType.EntitySet, entity_set_name, **kwargs)
        if scope:
            scope_name = ApiHelper.get_object_name(scope, **kwargs)
            options['OverrideScope'] = self.get_item(ItemType.Scope, scope_name, **kwargs)
        if options:
            self.post(f'{route}/{self.encode(name)}/Save/Options', data=options, **kwargs)
        return self.get(f'{route}/{self.encode(name)}/Save', **kwargs)

    # delete pivot table data
    def delete_pivot_table_data(self, name: str, **kwargs) -> Any:
        """
        Delete pivot table data

        Parameters
        ----------
        name : str
            Reference table name
        """
<<<<<<< HEAD
        route = self.get_item_route(ItemType.PivotTable)
        return self.get(f'{route}/{name}/Delete', **kwargs)
=======
        route = 'PivotTables'
        return self.get(f'{route}/{self.encode(name)}/Delete', **kwargs)
>>>>>>> dceb2ea8
<|MERGE_RESOLUTION|>--- conflicted
+++ resolved
@@ -117,10 +117,5 @@
         name : str
             Reference table name
         """
-<<<<<<< HEAD
         route = self.get_item_route(ItemType.PivotTable)
-        return self.get(f'{route}/{name}/Delete', **kwargs)
-=======
-        route = 'PivotTables'
-        return self.get(f'{route}/{self.encode(name)}/Delete', **kwargs)
->>>>>>> dceb2ea8
+        return self.get(f'{route}/{self.encode(name)}/Delete', **kwargs)